"""
Salk Harnessing Plants Initiative
Python script for uploading files to AWS S3 bucket
Russell Tran
December 2020

References:
https://pythonhosted.org/watchdog/quickstart.html
https://blog.magrathealabs.com/filesystem-events-monitoring-with-python-9f5329b651c3
"""
import time
from datetime import datetime
import logging
import yaml
import uuid
import os
from os.path import dirname, abspath
import shutil
import ntpath
# For getting file creation timestamp
import platform
import pathlib
# For detecting new files
from watchdog.observers import Observer
from watchdog.events import FileSystemEventHandler, FileCreatedEvent
# For AWS S3
import boto3
from botocore.exceptions import ClientError
# For logging remotely to AWS CloudWatch
from boto3.session import Session
import watchtower

def creation_date(file_path):
    """
    Try to get the date that a file was created, falling back to when it was
    last modified if that isn't possible.
    See http://stackoverflow.com/a/39501288/1709587 for explanation.
    """
    if platform.system() == 'Windows':
        return os.path.getctime(file_path)
    else:
        stat = os.stat(file_path)
        try:
            return stat.st_birthtime
        except AttributeError:
            # We're probably on Linux. No easy way to get creation dates here,
            # so we'll settle for when its content was last modified.
            return stat.st_mtime

def get_file_created(file_path):
    """Gets the file's creation timestamp from the filesystem and returns it as a string
    Errors upon failure
    """
    return datetime.fromtimestamp(creation_date(file_path)).astimezone().isoformat()

def get_metadata(file_path):
    metadata = {"Metadata": {}}
    metadata["Metadata"]["user_input_filename"] = os.path.basename(file_path)
    try:
        metadata["Metadata"]["file_created"] = get_file_created(file_path)
    except:
        pass
    return metadata

def upload_file(s3_client, file_name, bucket, object_name, print_progress=False):
<<<<<<< HEAD
    """Upload a file to an S3 bucket
=======
    """Upload a file to an S3 bucket and include special metadata
>>>>>>> 08115e70
    :param s3_client: Initialized S3 client to use
    :param file_name: File to upload
    :param bucket: Bucket to upload to
    :param object_name: S3 object name. Also known as a "Key" in S3 bucket terms.
    :param print_progress: Optional, prints upload progress if True
<<<<<<< HEAD
    :return: True if file was uploaded, else False
    """
    try:
        response = s3_client.upload_file(file_name, bucket, object_name, 
            Callback=ProgressPercentage(file_name) if print_progress else None,
            ExtraArgs=get_metadata(file_name))
    except ClientError as e:
        logger.error(e)
        return False
    return True
=======
    """
    s3_client.upload_file(file_name, bucket, object_name, 
        Callback=ProgressPercentage(file_name) if print_progress else None,
        ExtraArgs=get_metadata(file_name))

>>>>>>> 08115e70

def generate_bucket_key(file_path, s3_directory):
    """Keep things nice and random to prevent collisions
    "/Users/russell/Documents/taco_tuesday.jpg" becomes "raw/taco_tuesday-b94b0793-6c74-44a9-94e0-00420711130d.jpg"
    Note: We still like to keep the basename because some files' only timestamp is in the filename
    """
    root_ext = os.path.splitext(ntpath.basename(file_path));
    return s3_directory + root_ext[0] + "-" + str(uuid.uuid4()) + root_ext[1];

def move(src_path, dst_path):
    """ Move file from src_path to dst_path, creating new directories from dst_path 
    along the way if they don't already exist.     
    Avoids collisions if file already exists at dst_path by adding "(#)" if necessary
    (Formatted the same way filename collisions are resolved in Google Chrome downloads)
    """
    root_ext = os.path.splitext(dst_path)
    i = 0
    while os.path.isfile(dst_path):
        # Recursively avoid the collision
        i += 1
        dst_path = root_ext[0] + " ({})".format(i) + root_ext[1]

    # Finally move file, make directories if needed
    os.makedirs(os.path.dirname(dst_path), exist_ok=True)
    shutil.move(src_path, dst_path)

def make_parallel_path(src_dir, dst_dir, src_path, add_date_subdir=True):
    """Creates a parallel path of src_path using dst_dir instead of src_dir
    as the prefix. If add_date_subdir is True, uses dst_dir/(today's date in "YYYY-MM-DD" format)/
    as the new prefix instead.

    src_dir should be a prefix of src_path, else error
    """
    # Remove prefix
    prefix = src_dir
    if src_path.startswith(prefix):
        suffix = src_path[len(prefix)+1:]
    else:
        raise Exception("src_dir {} was not a prefix of src_path {}".format(src_dir, src_path))

    # Add prefix
    result = dst_dir
    if add_date_subdir:
        result = os.path.join(result, datetime.today().strftime('%Y-%m-%d'))
    result = os.path.join(result, suffix)
    return result

def process(file_path, s3_client, bucket, bucket_dir, done_dir, error_dir, unprocessed_dir,
    log_info=True):
    """Name, upload, move file
    """
<<<<<<< HEAD
=======
    logger = logging.getLogger(__name__)
>>>>>>> 08115e70
    object_name = generate_bucket_key(file_path, bucket_dir)
    try:
        upload_file(s3_client, file_path, bucket, object_name)
        done_path = make_parallel_path(unprocessed_dir, done_dir, file_path)
        move(file_path, done_path)
        if log_info:
            logger.info("S3 Desktop Uploader: Successfully uploaded {} to {} as {}".format(file_path, bucket, object_name))
    except Exception as e:
        if log_info:
            logger.exception("S3 Desktop Uploader: Failed to upload {}: {}".format(file_path, str(e)))
        error_path = make_parallel_path(unprocessed_dir, error_dir, file_path)
        move(file_path, error_path)

def get_preexisting_files(dir):
    """Recursively get all filenames in a directory
    Returns them as a list of paths
    """
    preexisting = []
    for root, dirs, files in os.walk(dir):
        # Ignore hidden files
        files = [f for f in files if not f[0] == '.']
        for file in files:
            preexisting.append(os.path.join(root, file))
    return sorted(preexisting)

def keep_running(observer, send_heartbeat, heartbeat_seconds):
    """Note: Loops until Ctrl-C
    If send_heartbeat is true, logs a heartbeat approximately every
    heartbeat_seconds
    """
<<<<<<< HEAD
=======
    logger = logging.getLogger(__name__)
>>>>>>> 08115e70
    try:
        s = 0
        while True:
            time.sleep(1)
            s += 1
            if send_heartbeat and s >= heartbeat_seconds:
                logger.info("HEARTBEAT")
                s = 0
    except KeyboardInterrupt:
        logger.info("KeyboardInterrupt: shutting down script.py...")
        observer.stop()
        observer.join()

class ProgressPercentage(object):
    """Callback used for boto3 to sporadically report the upload progress for a large file
    """

    def __init__(self, filename):
        self._filename = filename
        self._size = float(os.path.getsize(filename))
        self._seen_so_far = 0

    def __call__(self, bytes_amount):
        """Callback that logs how many bytes have been uploaded so far for a particular file
        """
        self._seen_so_far += bytes_amount
        percentage = (self._seen_so_far / self._size) * 100
        # Print instead of log because this gets kind of spammy
        print("Uploading status for {}: {} / {} ({}%)".format(self._filename, self._seen_so_far, self._size, percentage))

class S3EventHandler(FileSystemEventHandler):
    """Handler for what to do if watchdog detects a filesystem change
    """

    def __init__(self, s3_client, s3_bucket, s3_bucket_dir, unprocessed_dir, done_dir, error_dir):
        self.s3_client = s3_client
        self.s3_bucket = s3_bucket
        self.s3_bucket_dir = s3_bucket_dir
        self.unprocessed_dir = unprocessed_dir
        self.done_dir = done_dir
        self.error_dir = error_dir

    def on_created(self, event):
        is_file = not event.is_directory
        if is_file:
            process(event.src_path, self.s3_client, self.s3_bucket, self.s3_bucket_dir, 
                self.done_dir, self.error_dir, self.unprocessed_dir)
        else:
            # Crawl the new directory and process everything in it
            file_paths = get_preexisting_files(event.src_path)
            for file_path in file_paths:
                process(file_path, s3_client, bucket, bucket_dir, done_dir, error_dir, unprocessed_dir)

def main(use_cloudwatch=True):
<<<<<<< HEAD
=======
    logger = logging.getLogger(__name__)
>>>>>>> 08115e70
    logging.basicConfig(level=logging.INFO,
                        format='%(asctime)s - %(message)s',
                        datefmt='%Y-%m-%d %H:%M:%S')
    d = dirname(dirname(abspath(__file__)))
    config = yaml.safe_load(open(os.path.join(d, "config.yml")))
    s3_client = boto3.client('s3')
    bucket = config["s3"]["bucket"]
    bucket_dir = config["s3"]["bucket_dir"]
    unprocessed_dir = config["unprocessed_dir"]
    done_dir = config["done_dir"]
    error_dir = config["error_dir"]

    # Setup remote logging
    if use_cloudwatch:
        watchtower_handler = watchtower.CloudWatchLogHandler(
            log_group=config["cloudwatch"]["log_group"],
            stream_name=config["cloudwatch"]["stream_name"],
<<<<<<< HEAD
            send_interval=config["heartbeat_seconds"],
=======
            send_interval=config["send_interval"],
>>>>>>> 08115e70
            create_log_group=False
        )
        logger.addHandler(watchtower_handler)

    # Check for any preexisting files in the "unprocessed" folder
    preexisting = get_preexisting_files(unprocessed_dir)

    # Setup the watchdog handler for new files that are added while the script is running
    event_handler = S3EventHandler(s3_client, bucket, bucket_dir, unprocessed_dir, done_dir, error_dir)
    observer = Observer()
    observer.schedule(event_handler, unprocessed_dir, recursive=True)
    observer.start()

    # Upload & process any preexisting files
    for file_path in preexisting:
        process(file_path, s3_client, bucket, bucket_dir, done_dir, error_dir, unprocessed_dir)

    # Keep the main thread running so watchdog handler can be still be called
    keep_running(observer, config["send_heartbeat"], config["heartbeat_seconds"])

if __name__ == "__main__":
    main()

# FUTURE TODO: Discover whether it's necessary to renew the boto3 client after some time
<<<<<<< HEAD
# (https://stackoverflow.com/questions/63724485/how-to-refresh-the-boto3-credetials-when-python-script-is-running-indefinitely)
# FUTURE TODO: Discover whether single-threaded upload is too slow and whether multithreading is necessary here
# (Note that setting Config to something like=boto3.s3.transfer.TransferConfig(max_concurrency=5, use_threads=True)
# doesn't seem to have a multithreading effect for some reason)
=======
# (https://stackoverflow.com/questions/63724485/how-to-refresh-the-boto3-credetials-when-python-script-is-running-indefinitely)
>>>>>>> 08115e70
<|MERGE_RESOLUTION|>--- conflicted
+++ resolved
@@ -63,34 +63,16 @@
     return metadata
 
 def upload_file(s3_client, file_name, bucket, object_name, print_progress=False):
-<<<<<<< HEAD
-    """Upload a file to an S3 bucket
-=======
     """Upload a file to an S3 bucket and include special metadata
->>>>>>> 08115e70
     :param s3_client: Initialized S3 client to use
     :param file_name: File to upload
     :param bucket: Bucket to upload to
     :param object_name: S3 object name. Also known as a "Key" in S3 bucket terms.
     :param print_progress: Optional, prints upload progress if True
-<<<<<<< HEAD
-    :return: True if file was uploaded, else False
-    """
-    try:
-        response = s3_client.upload_file(file_name, bucket, object_name, 
-            Callback=ProgressPercentage(file_name) if print_progress else None,
-            ExtraArgs=get_metadata(file_name))
-    except ClientError as e:
-        logger.error(e)
-        return False
-    return True
-=======
     """
     s3_client.upload_file(file_name, bucket, object_name, 
         Callback=ProgressPercentage(file_name) if print_progress else None,
         ExtraArgs=get_metadata(file_name))
-
->>>>>>> 08115e70
 
 def generate_bucket_key(file_path, s3_directory):
     """Keep things nice and random to prevent collisions
@@ -142,10 +124,7 @@
     log_info=True):
     """Name, upload, move file
     """
-<<<<<<< HEAD
-=======
     logger = logging.getLogger(__name__)
->>>>>>> 08115e70
     object_name = generate_bucket_key(file_path, bucket_dir)
     try:
         upload_file(s3_client, file_path, bucket, object_name)
@@ -176,10 +155,7 @@
     If send_heartbeat is true, logs a heartbeat approximately every
     heartbeat_seconds
     """
-<<<<<<< HEAD
-=======
     logger = logging.getLogger(__name__)
->>>>>>> 08115e70
     try:
         s = 0
         while True:
@@ -234,10 +210,7 @@
                 process(file_path, s3_client, bucket, bucket_dir, done_dir, error_dir, unprocessed_dir)
 
 def main(use_cloudwatch=True):
-<<<<<<< HEAD
-=======
     logger = logging.getLogger(__name__)
->>>>>>> 08115e70
     logging.basicConfig(level=logging.INFO,
                         format='%(asctime)s - %(message)s',
                         datefmt='%Y-%m-%d %H:%M:%S')
@@ -255,11 +228,7 @@
         watchtower_handler = watchtower.CloudWatchLogHandler(
             log_group=config["cloudwatch"]["log_group"],
             stream_name=config["cloudwatch"]["stream_name"],
-<<<<<<< HEAD
-            send_interval=config["heartbeat_seconds"],
-=======
             send_interval=config["send_interval"],
->>>>>>> 08115e70
             create_log_group=False
         )
         logger.addHandler(watchtower_handler)
@@ -284,11 +253,7 @@
     main()
 
 # FUTURE TODO: Discover whether it's necessary to renew the boto3 client after some time
-<<<<<<< HEAD
 # (https://stackoverflow.com/questions/63724485/how-to-refresh-the-boto3-credetials-when-python-script-is-running-indefinitely)
 # FUTURE TODO: Discover whether single-threaded upload is too slow and whether multithreading is necessary here
 # (Note that setting Config to something like=boto3.s3.transfer.TransferConfig(max_concurrency=5, use_threads=True)
-# doesn't seem to have a multithreading effect for some reason)
-=======
-# (https://stackoverflow.com/questions/63724485/how-to-refresh-the-boto3-credetials-when-python-script-is-running-indefinitely)
->>>>>>> 08115e70
+# doesn't seem to have a multithreading effect for some reason)